--- conflicted
+++ resolved
@@ -74,11 +74,8 @@
 url.workspace = true
 uuid = { version = "1.17.0", features = ["v4"] }
 x509-parser = { version = "0.17", features = ["default"] }
-<<<<<<< HEAD
 hyperlocal = "0.9.1"
-=======
 tokio-util = "0.7.16"
->>>>>>> 1399147d
 
 
 [dev-dependencies]

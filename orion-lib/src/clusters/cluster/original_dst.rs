// Copyright 2025 The kmesh Authors
//
//
// Licensed under the Apache License, Version 2.0 (the "License");
// you may not use this file except in compliance with the License.
// You may obtain a copy of the License at
//
//   http://www.apache.org/licenses/LICENSE-2.0
//
// Unless required by applicable law or agreed to in writing, software
// distributed under the License is distributed on an "AS IS" BASIS,
// WITHOUT WARRANTIES OR CONDITIONS OF ANY KIND, either express or implied.
// See the License for the specific language governing permissions and
// limitations under the License.
//
//

<<<<<<< HEAD
use std::{
    collections::BTreeSet,
    net::{IpAddr, SocketAddr},
    str::FromStr,
    time::{Duration, Instant},
};
=======
use std::time::Duration;

use lru_time_cache::LruCache;
use rustls::ClientConfig;
>>>>>>> 1399147d

use if_addrs;
use orion_configuration::config::{
    cluster::{ClusterDiscoveryType, HealthCheck, OriginalDstRoutingMethod},
    transport::BindDeviceOptions,
};
<<<<<<< HEAD
use rustls::ClientConfig;
use tracing::{debug, warn};
=======
use tracing::warn;
>>>>>>> 1399147d
use webpki::types::ServerName;

use crate::{
    clusters::{
        clusters_manager::{RoutingContext, RoutingRequirement},
        health::HealthStatus,
    },
    secrets::{TlsConfigurator, TransportSecret, WantsToBuildClient},
    transport::{
        GrpcService, HttpChannel, HttpChannelBuilder, TcpChannelConnector, UpstreamTransportSocketConfigurator,
    },
    Result,
};
use http::{uri::Authority, HeaderName, HeaderValue};
use orion_configuration::config::cluster::HttpProtocolOptions;

use super::{ClusterOps, ClusterType};

/// Envoy doesn't seem to have any kind of limitation of the number of endpoints
/// in the cluster, but seems like a sensible thing to have. Let's have at least
/// a big number. Each endpoint has a connection pool, so we are not limiting
/// the number of connections.
const MAXIMUM_ENDPOINTS: usize = 10_000;

/// Default cleanup interval for `ORIGINAL_DST` clusters.
/// See <https://www.envoyproxy.io/docs/envoy/latest/api-v3/config/cluster/v3/cluster.proto#envoy-v3-api-field-config-cluster-v3-cluster-cleanup-interval>
const DEFAULT_CLEANUP_INTERVAL: Duration = Duration::from_secs(5);

#[derive(Debug, Clone)]
pub struct OriginalDstClusterBuilder {
    pub name: &'static str,
    pub bind_device_options: BindDeviceOptions,
    pub transport_socket: UpstreamTransportSocketConfigurator,
    pub connect_timeout: Option<Duration>,
    pub server_name: Option<ServerName<'static>>,
    pub config: orion_configuration::config::cluster::Cluster,
}

impl OriginalDstClusterBuilder {
    pub fn build(self) -> ClusterType {
        let OriginalDstClusterBuilder {
            name,
            bind_device_options,
            transport_socket,
            connect_timeout,
            server_name,
            config,
        } = self;
        let (routing_requirements, upstream_port_override) =
            if let ClusterDiscoveryType::OriginalDst(ref original_dst_config) = config.discovery_settings {
                let routing_req = match &original_dst_config.routing_method {
                    OriginalDstRoutingMethod::HttpHeader { http_header_name } => {
                        let header_name = http_header_name
                            .to_owned()
                            .unwrap_or_else(|| HeaderName::from_static("x-envoy-original-dst-host"));
                        RoutingRequirement::Header(header_name)
                    },
                    OriginalDstRoutingMethod::MetadataKey(_) => {
                        warn!("Routing by metadata is not supported yet for ORIGINAL_DST cluster");
                        RoutingRequirement::Authority
                    },
                    OriginalDstRoutingMethod::Default => RoutingRequirement::Authority,
                };
                (routing_req, original_dst_config.upstream_port_override)
            } else {
                (RoutingRequirement::Authority, None)
            };
        let http_config = HttpChannelConfig {
            tls_configurator: transport_socket.tls_configurator().cloned(),
            connect_timeout,
            server_name,
            http_protocol_options: config.http_protocol_options.clone(),
        };
        ClusterType::OnDemand(OriginalDstCluster {
            name,
            http_config,
            transport_socket,
<<<<<<< HEAD
            bind_device_options,
            cleanup_interval: config.cleanup_interval.unwrap_or(DEFAULT_CLEANUP_INTERVAL),
            endpoints: lrumap::LruMap::new(),
=======
            bind_device,
            endpoints: LruCache::with_expiry_duration_and_capacity(
                config.cleanup_interval.unwrap_or(DEFAULT_CLEANUP_INTERVAL),
                MAXIMUM_ENDPOINTS,
            ),
>>>>>>> 1399147d
            routing_requirements,
            upstream_port_override,
            config,
        })
    }
}

#[derive(Debug, Clone)]
struct HttpChannelConfig {
    tls_configurator: Option<TlsConfigurator<ClientConfig, WantsToBuildClient>>,
    connect_timeout: Option<Duration>,
    server_name: Option<ServerName<'static>>,
    http_protocol_options: HttpProtocolOptions,
}

#[derive(Clone)]
pub struct OriginalDstCluster {
    pub name: &'static str,
    http_config: HttpChannelConfig,
<<<<<<< HEAD
    pub transport_socket: UpstreamTransportSocketConfigurator,
    bind_device_options: BindDeviceOptions,
    cleanup_interval: Duration,
    endpoints: lrumap::LruMap<EndpointAddress, Endpoint>,
=======
    transport_socket: UpstreamTransportSocketConfigurator,
    bind_device: Option<BindDevice>,
    endpoints: LruCache<EndpointAddress, Endpoint>,
>>>>>>> 1399147d
    routing_requirements: RoutingRequirement,
    upstream_port_override: Option<u16>,
    pub config: orion_configuration::config::cluster::Cluster,
}

impl ClusterOps for OriginalDstCluster {
    fn get_name(&self) -> &'static str {
        self.name
    }

    fn into_health_check(self) -> Option<HealthCheck> {
        None
    }

    fn all_http_channels(&mut self) -> Vec<(Authority, HttpChannel)> {
        self.endpoints.iter().map(|(addr, endpoint)| (addr.0.clone(), endpoint.http_channel.clone())).collect()
    }

    fn all_tcp_channels(&mut self) -> Vec<(Authority, TcpChannelConnector)> {
        self.endpoints.iter().map(|(addr, endpoint)| (addr.0.clone(), endpoint.tcp_channel.clone())).collect()
    }

    fn all_grpc_channels(&mut self) -> Vec<Result<(Authority, GrpcService)>> {
        self.endpoints
            .iter()
            .map(|(addr, endpoint)| endpoint.grpc_service().map(|service| (addr.0.clone(), service)))
            .collect()
    }

    fn change_tls_context(&mut self, secret_id: &str, secret: TransportSecret) -> Result<()> {
        if let Some(tls_configurator) = self.http_config.tls_configurator.clone() {
            let tls_configurator =
                TlsConfigurator::<ClientConfig, WantsToBuildClient>::update(tls_configurator, secret_id, secret)?;
            self.http_config.tls_configurator = Some(tls_configurator);
        }
        Ok(())
    }

    fn update_health(&mut self, _endpoint: &http::uri::Authority, _health: HealthStatus) {
        // ORIGINAL_DST clusters do not support health checks
    }

    fn get_http_connection(&mut self, context: RoutingContext) -> Result<HttpChannel> {
        warn!("OriginalDstCluster get HTTP connection for {:?}", context);
        match context {
            RoutingContext::Authority(authority, original_dst_address) => {
                self.get_http_connection_by_authority(authority, Some(original_dst_address))
            },
            RoutingContext::Header(header_value) => self.get_http_connection_by_header(header_value),
            _ => Err(format!("ORIGINAL_DST cluster {} requires authority or header routing context", self.name).into()),
        }
    }

    fn get_tcp_connection(&mut self, context: RoutingContext) -> Result<TcpChannelConnector> {
        warn!("OriginalDstCluster get TCP connection for {:?}", context);
        match context {
            RoutingContext::Authority(authority, original_dst_address) => {
                self.get_tcp_connection_by_authority(authority, Some(original_dst_address))
            },
            _ => Err(format!("ORIGINAL_DST cluster {} requires authority routing context", self.name).into()),
        }
    }

    fn get_grpc_connection(&mut self, context: RoutingContext) -> Result<GrpcService> {
        match context {
            RoutingContext::Authority(authority, original_dst_address) => {
                self.get_grpc_connection_by_authority(authority)
            },
            _ => Err(format!("ORIGINAL_DST cluster {} requires authority routing context", self.name).into()),
        }
    }

    fn get_routing_requirements(&self) -> RoutingRequirement {
        self.routing_requirements.clone()
    }
}

impl OriginalDstCluster {
    fn apply_port_override(&self, authority: Authority) -> Result<Authority> {
        match self.upstream_port_override {
            Some(port_override) => {
                let host = authority.host();
                format!("{host}:{port_override}").parse::<Authority>().map_err(|e| {
                    format!("Failed to apply port override {} for cluster {}: {}", port_override, self.name, e).into()
                })
            },
            None => Ok(authority),
        }
    }

    pub fn get_grpc_connection_by_authority(&mut self, authority: Authority) -> Result<GrpcService> {
        let authority = self.apply_port_override(authority)?;

        let endpoint_addr = EndpointAddress(authority.clone());
        if let Some(endpoint) = self.endpoints.get(&endpoint_addr) {
            return endpoint.grpc_service();
        }

<<<<<<< HEAD
        self.cleanup_if_needed();

        let endpoint = Endpoint::try_new(
            &authority,
            &self.http_config,
            self.bind_device_options.clone(),
            self.transport_socket.clone(),
        )?;
=======
        let endpoint =
            Endpoint::try_new(&authority, &self.http_config, self.bind_device.clone(), self.transport_socket.clone())?;

>>>>>>> 1399147d
        let grpc_service = endpoint.grpc_service()?;
        self.endpoints.insert(endpoint_addr, endpoint);
        Ok(grpc_service)
    }

    pub fn get_tcp_connection_by_authority(
        &mut self,
        authority: Authority,
        original_dst_address: Option<SocketAddr>,
    ) -> Result<TcpChannelConnector> {
        debug!(
            "Original Dst Cluster TCP original authority {authority} original dst address {original_dst_address:?} "
        );

        let authority = if let Some(dst_address) = original_dst_address {
            Authority::from_str(&dst_address.to_string())?
        } else {
            authority
        };

        let endpoint_addr = EndpointAddress(authority.clone());
        if let Some(endpoint) = self.endpoints.get(&endpoint_addr) {
            return Ok(endpoint.tcp_channel.clone());
        }

<<<<<<< HEAD
        self.cleanup_if_needed();

        warn!("Original Dst Cluster using authority {authority}");

        let endpoint = Endpoint::try_new(
            &authority,
            &self.http_config,
            self.bind_device_options.clone(),
            self.transport_socket.clone(),
        )?;

=======
        let endpoint =
            Endpoint::try_new(&authority, &self.http_config, self.bind_device.clone(), self.transport_socket.clone())?;
>>>>>>> 1399147d
        let tcp_connector = endpoint.tcp_channel.clone();
        self.endpoints.insert(endpoint_addr, endpoint);
        Ok(tcp_connector)
    }

    pub fn get_http_connection_by_header(&mut self, header_value: &HeaderValue) -> Result<HttpChannel> {
        let authority = Authority::try_from(header_value.as_bytes())
            .map_err(|_| format!("Invalid authority in header for ORIGINAL_DST cluster {}", self.name))?;
        self.get_http_connection_by_authority(authority, None)
    }

    pub fn get_http_connection_by_authority(
        &mut self,
        authority: Authority,
        original_dst_address: Option<SocketAddr>,
    ) -> Result<HttpChannel> {
        debug!(
            "Original Dst Cluster HTTP original authority {authority} original dst address {original_dst_address:?} "
        );

        let authority = if let Some(dst_address) = original_dst_address {
            Authority::from_str(&dst_address.to_string())?
        } else {
            authority
        };

        let authority = self.apply_port_override(authority)?;

        let endpoint_addr = EndpointAddress(authority.clone());
        if let Some(endpoint) = self.endpoints.get(&endpoint_addr) {
            return Ok(endpoint.http_channel.clone());
        }

<<<<<<< HEAD
        self.cleanup_if_needed();

        warn!("Original Dst Cluster using authority {authority}");
        let endpoint = Endpoint::try_new(
            &authority,
            &self.http_config,
            self.bind_device_options.clone(),
            self.transport_socket.clone(),
        )?;
=======
        let endpoint =
            Endpoint::try_new(&authority, &self.http_config, self.bind_device.clone(), self.transport_socket.clone())?;
>>>>>>> 1399147d
        let http_channel = endpoint.http_channel.clone();
        self.endpoints.insert(endpoint_addr, endpoint);
        Ok(http_channel)
    }
}

#[derive(Debug, Clone, PartialEq, Eq, Hash)]
struct EndpointAddress(Authority);

impl PartialOrd for EndpointAddress {
    fn partial_cmp(&self, other: &Self) -> Option<std::cmp::Ordering> {
        Some(self.cmp(other))
    }
}

impl Ord for EndpointAddress {
    fn cmp(&self, other: &Self) -> std::cmp::Ordering {
        self.0.as_str().cmp(other.0.as_str())
    }
}

#[derive(Debug, Clone)]
struct Endpoint {
    http_channel: HttpChannel,
    tcp_channel: TcpChannelConnector,
}

impl Endpoint {
    fn try_new(
        authority: &Authority,
        http_config: &HttpChannelConfig,
        bind_device_options: BindDeviceOptions,
        transport_socket: UpstreamTransportSocketConfigurator,
    ) -> Result<Self> {
        let builder = HttpChannelBuilder::new(bind_device_options.clone())
            .with_authority(authority.clone())
            .with_timeout(http_config.connect_timeout);
        let builder = if let Some(tls_conf) = &http_config.tls_configurator {
            if let Some(server_name) = &http_config.server_name {
                builder.with_tls(Some(tls_conf.clone())).with_server_name(server_name.clone())
            } else {
                builder.with_tls(Some(tls_conf.clone()))
            }
        } else {
            builder
        };
        let http_channel =
            builder.with_http_protocol_options(http_config.http_protocol_options.clone()).build_with_no_address()?;
        let tcp_channel = TcpChannelConnector::new(
            authority,
            "original_dst_cluster",
            bind_device_options,
            http_config.connect_timeout,
            transport_socket,
        );

        Ok(Endpoint { http_channel, tcp_channel })
    }

    fn grpc_service(&self) -> Result<GrpcService> {
        GrpcService::try_new(self.http_channel.clone(), self.http_channel.upstream_authority.clone())
    }
}

#[cfg(test)]
mod tests {
    use super::*;

    use std::{collections::HashMap, time::Duration};

    use super::LruCache;

    struct LruMapFixture {
        map: LruCache<usize, &'static str>,
        control_map: HashMap<usize, &'static str>,
    }

    impl LruMapFixture {
        fn new() -> Self {
            LruMapFixture { map: LruCache::with_capacity(100), control_map: HashMap::new() }
        }

        fn insert(&mut self, key: usize, value: &'static str) -> bool {
            let insert_expectation = self.control_map.insert(key, value);
            let insert_result = self.map.insert(key, value);

            assert_eq!(insert_result, insert_expectation, "control map expectation unfulfilled");
            assert_eq!(self.map.len(), self.control_map.len(), "control map expectation unfulfilled");

            insert_result.is_none()
        }

        fn remove(&mut self, key: usize) -> bool {
            let removal_expectation = self.control_map.remove(&key);
            let removal_result = self.map.remove(&key);
            assert_eq!(removal_result, removal_expectation, "control map expectation unfulfilled");
            assert_eq!(self.map.len(), self.control_map.len(), "control map expectation unfulfilled");

            removal_result.is_some()
        }

        fn touch(&mut self, key: usize) -> Option<&str> {
            let value_expectation = self.control_map.get(&key);
            let value = self.map.get(&key);
            assert_eq!(value, value_expectation, "control map expectation unfulfilled");
            let value = value.copied(); // &&str -> &str
            assert_eq!(self.map.len(), self.control_map.len(), "control map expectation unfulfilled");

            value
        }

        fn assert_ordered_values(&mut self, keys: &[usize], error_message: &str) {
            assert_eq!(self.map.len(), keys.len(), "expected same map size");

            let mut values_iter = self.map.peek_iter();
            let mut expected_iter = keys.iter();
            let mut i = 0;
            loop {
                match (values_iter.next(), expected_iter.next()) {
                    (Some((value, _)), Some(expected)) => {
                        assert_eq!(
                            value,
                            expected,
                            "expected same map order: {} (index:{i}, keys:{})",
                            error_message,
                            keys.len(),
                        )
                    },
                    (None, None) => break,
                    pair => {
                        panic!("expected same map values: {} (index:{i}, keys:{}, {pair:?})", error_message, keys.len())
                    },
                }
                i += 1;
            }
        }
    }

    #[test]
    fn crud() {
        let mut map = LruMapFixture::new();

        // Map is empty
        map.assert_ordered_values(&[], "initially empty");

        assert!(map.insert(0, "0"));
        map.assert_ordered_values(&[0], "after inserting first element");
        assert!(!map.insert(0, "0"));
        map.assert_ordered_values(&[0], "after reinserting first element");

        assert_eq!(map.touch(0), Some("0"));
        map.assert_ordered_values(&[0], "after touching the only element");

        // Remove the only element
        assert!(map.remove(0));
        map.assert_ordered_values(&[], "after removing the only element");
        assert!(!map.remove(0));

        // Insert again
        assert!(map.insert(0, "0"));
        map.assert_ordered_values(&[0], "after reinserting first element");

        // Insert another
        assert!(map.insert(1, "1"));
        map.assert_ordered_values(&[1, 0], "after inserting second element");

        // Touch oldest element
        assert_eq!(map.touch(0), Some("0"));
        map.assert_ordered_values(&[0, 1], "after touching oldest element");

        // Add another
        assert!(map.insert(2, "2"));
        map.assert_ordered_values(&[2, 0, 1], "after inserting third element");

        // Touch oldest element
        assert_eq!(map.touch(1), Some("1"));
        map.assert_ordered_values(&[1, 2, 0], "after touching oldest element");

        // Remove elements
        assert!(map.remove(2));
        map.assert_ordered_values(&[1, 0], "after removing middle element");

        assert!(map.remove(1));
        map.assert_ordered_values(&[0], "after removing another element");

        assert!(map.remove(0));
        map.assert_ordered_values(&[], "after removing last element");
    }

    use crate::secrets::SecretManager;
    use orion_configuration::config::cluster::{
        http_protocol_options::Codec, Cluster as ClusterConfig, ClusterDiscoveryType, LbPolicy, OriginalDstConfig,
    };
    use std::str::FromStr;

    fn create_test_cluster_config(
        name: &str,
        routing_method: OriginalDstRoutingMethod,
        port_override: Option<u16>,
        cleanup_interval: Option<Duration>,
    ) -> ClusterConfig {
        ClusterConfig {
            name: name.into(),
            discovery_settings: ClusterDiscoveryType::OriginalDst(OriginalDstConfig {
                routing_method,
                upstream_port_override: port_override,
            }),
            cleanup_interval,
            transport_socket: None,
<<<<<<< HEAD
            bind_device_options: BindDeviceOptions::default(),
=======
            internal_transport_socket: None,
            bind_device: None,
>>>>>>> 1399147d
            load_balancing_policy: LbPolicy::ClusterProvided,
            http_protocol_options: HttpProtocolOptions::default(),
            health_check: None,
            connect_timeout: None,
        }
    }

    fn build_original_dst_cluster(config: ClusterConfig) -> OriginalDstCluster {
        let secrets_man = SecretManager::new();
        let partial = super::super::PartialClusterType::try_from((config, &secrets_man)).unwrap();
        match partial.build().unwrap() {
            ClusterType::OnDemand(cluster) => cluster,
            _ => unreachable!("expected OriginalDstCluster config"),
        }
    }

    #[test]
    fn test_http_connection_by_authority() {
        let config = create_test_cluster_config("test-cluster", OriginalDstRoutingMethod::Default, None, None);
        let mut cluster = build_original_dst_cluster(config);

        let authority = Authority::from_str("localhost:52000").unwrap();
        let channel1 = cluster
            .get_http_connection(RoutingContext::Authority(
                authority.clone(),
                "127.0.0.1:9000".parse().expect("Do expect this to work"),
            ))
            .unwrap();
        let channel2 = cluster
            .get_http_connection(RoutingContext::Authority(
                authority,
                "127.0.0.1:9000".parse().expect("Do expect this to work"),
            ))
            .unwrap();
        assert_eq!(channel1.upstream_authority, channel2.upstream_authority);
        assert_eq!(cluster.endpoints.len(), 1);

        let config = create_test_cluster_config(
            "test-cluster",
            OriginalDstRoutingMethod::HttpHeader { http_header_name: None },
            Some(50001),
            None,
        );
        let mut cluster = build_original_dst_cluster(config);
        assert_eq!(
            cluster.get_routing_requirements(),
            RoutingRequirement::Header(HeaderName::from_static("x-envoy-original-dst-host"))
        );

        let header_value = HeaderValue::from_str("localhost:52000").unwrap();
        let channel = cluster.get_http_connection(RoutingContext::Header(&header_value)).unwrap();
        assert_eq!(channel.upstream_authority.as_str(), "localhost:50001");

        let http_no_dest = cluster.get_http_connection(RoutingContext::None);
        assert!(http_no_dest.is_err());
    }

    #[test]
    fn test_get_tcp_connection() {
        let config = create_test_cluster_config("test-cluster", OriginalDstRoutingMethod::Default, Some(50002), None);
        let mut cluster = build_original_dst_cluster(config);

        let authority = Authority::from_str("localhost:52000").unwrap();
        let _tcp_future = cluster
            .get_tcp_connection(RoutingContext::Authority(
                authority,
                "127.0.0.1:9000".parse().expect("Do expect this to work"),
            ))
            .unwrap();

        let endpoints = cluster.all_tcp_channels();
        assert_eq!(endpoints.len(), 1);
        assert_eq!(endpoints[0].0.as_str(), "localhost:50002");

        let tcp_no_dest = cluster.get_tcp_connection(RoutingContext::None);
        assert!(tcp_no_dest.is_err());
    }

    #[test]
    fn test_grpc_connection() {
        let mut config = create_test_cluster_config("test-cluster", OriginalDstRoutingMethod::Default, None, None);
        config.http_protocol_options.codec = Codec::Http2;
        let mut cluster = build_original_dst_cluster(config);

        let auth1 = Authority::from_str("localhost:5100").unwrap();
        let auth1_context = RoutingContext::Authority(auth1, "127.0.0.1:9000".parse().expect("Do expect this to work"));
        let auth2 = Authority::from_str("localhost:5101").unwrap();
        let auth2_context = RoutingContext::Authority(auth2, "127.0.0.1:9000".parse().expect("Do expect this to work"));

        let _grpc1 = cluster.get_grpc_connection(auth1_context).unwrap();
        let _grpc2 = cluster.get_grpc_connection(auth2_context).unwrap();

        let grpc_channels = cluster.all_grpc_channels();
        assert_eq!(grpc_channels.len(), 2);
        for result in &grpc_channels {
            assert!(result.is_ok());
        }

        let grpc_no_dest = cluster.get_grpc_connection(RoutingContext::None);
        assert!(grpc_no_dest.is_err());
    }
}<|MERGE_RESOLUTION|>--- conflicted
+++ resolved
@@ -15,31 +15,24 @@
 //
 //
 
-<<<<<<< HEAD
 use std::{
     collections::BTreeSet,
     net::{IpAddr, SocketAddr},
     str::FromStr,
     time::{Duration, Instant},
 };
-=======
-use std::time::Duration;
 
 use lru_time_cache::LruCache;
-use rustls::ClientConfig;
->>>>>>> 1399147d
 
 use if_addrs;
 use orion_configuration::config::{
     cluster::{ClusterDiscoveryType, HealthCheck, OriginalDstRoutingMethod},
     transport::BindDeviceOptions,
 };
-<<<<<<< HEAD
+
 use rustls::ClientConfig;
 use tracing::{debug, warn};
-=======
-use tracing::warn;
->>>>>>> 1399147d
+
 use webpki::types::ServerName;
 
 use crate::{
@@ -117,17 +110,11 @@
             name,
             http_config,
             transport_socket,
-<<<<<<< HEAD
             bind_device_options,
-            cleanup_interval: config.cleanup_interval.unwrap_or(DEFAULT_CLEANUP_INTERVAL),
-            endpoints: lrumap::LruMap::new(),
-=======
-            bind_device,
             endpoints: LruCache::with_expiry_duration_and_capacity(
                 config.cleanup_interval.unwrap_or(DEFAULT_CLEANUP_INTERVAL),
                 MAXIMUM_ENDPOINTS,
             ),
->>>>>>> 1399147d
             routing_requirements,
             upstream_port_override,
             config,
@@ -147,16 +134,9 @@
 pub struct OriginalDstCluster {
     pub name: &'static str,
     http_config: HttpChannelConfig,
-<<<<<<< HEAD
     pub transport_socket: UpstreamTransportSocketConfigurator,
     bind_device_options: BindDeviceOptions,
-    cleanup_interval: Duration,
-    endpoints: lrumap::LruMap<EndpointAddress, Endpoint>,
-=======
-    transport_socket: UpstreamTransportSocketConfigurator,
-    bind_device: Option<BindDevice>,
     endpoints: LruCache<EndpointAddress, Endpoint>,
->>>>>>> 1399147d
     routing_requirements: RoutingRequirement,
     upstream_port_override: Option<u16>,
     pub config: orion_configuration::config::cluster::Cluster,
@@ -255,20 +235,13 @@
             return endpoint.grpc_service();
         }
 
-<<<<<<< HEAD
-        self.cleanup_if_needed();
-
         let endpoint = Endpoint::try_new(
             &authority,
             &self.http_config,
             self.bind_device_options.clone(),
             self.transport_socket.clone(),
         )?;
-=======
-        let endpoint =
-            Endpoint::try_new(&authority, &self.http_config, self.bind_device.clone(), self.transport_socket.clone())?;
-
->>>>>>> 1399147d
+
         let grpc_service = endpoint.grpc_service()?;
         self.endpoints.insert(endpoint_addr, endpoint);
         Ok(grpc_service)
@@ -294,9 +267,6 @@
             return Ok(endpoint.tcp_channel.clone());
         }
 
-<<<<<<< HEAD
-        self.cleanup_if_needed();
-
         warn!("Original Dst Cluster using authority {authority}");
 
         let endpoint = Endpoint::try_new(
@@ -306,10 +276,6 @@
             self.transport_socket.clone(),
         )?;
 
-=======
-        let endpoint =
-            Endpoint::try_new(&authority, &self.http_config, self.bind_device.clone(), self.transport_socket.clone())?;
->>>>>>> 1399147d
         let tcp_connector = endpoint.tcp_channel.clone();
         self.endpoints.insert(endpoint_addr, endpoint);
         Ok(tcp_connector)
@@ -343,9 +309,6 @@
             return Ok(endpoint.http_channel.clone());
         }
 
-<<<<<<< HEAD
-        self.cleanup_if_needed();
-
         warn!("Original Dst Cluster using authority {authority}");
         let endpoint = Endpoint::try_new(
             &authority,
@@ -353,10 +316,7 @@
             self.bind_device_options.clone(),
             self.transport_socket.clone(),
         )?;
-=======
-        let endpoint =
-            Endpoint::try_new(&authority, &self.http_config, self.bind_device.clone(), self.transport_socket.clone())?;
->>>>>>> 1399147d
+
         let http_channel = endpoint.http_channel.clone();
         self.endpoints.insert(endpoint_addr, endpoint);
         Ok(http_channel)
@@ -566,12 +526,8 @@
             }),
             cleanup_interval,
             transport_socket: None,
-<<<<<<< HEAD
             bind_device_options: BindDeviceOptions::default(),
-=======
             internal_transport_socket: None,
-            bind_device: None,
->>>>>>> 1399147d
             load_balancing_policy: LbPolicy::ClusterProvided,
             http_protocol_options: HttpProtocolOptions::default(),
             health_check: None,

// Copyright 2025 The kmesh Authors
//
//
// Licensed under the Apache License, Version 2.0 (the "License");
// you may not use this file except in compliance with the License.
// You may obtain a copy of the License at
//
//   http://www.apache.org/licenses/LICENSE-2.0
//
// Unless required by applicable law or agreed to in writing, software
// distributed under the License is distributed on an "AS IS" BASIS,
// WITHOUT WARRANTIES OR CONDITIONS OF ANY KIND, either express or implied.
// See the License for the specific language governing permissions and
// limitations under the License.
//
//

use std::{sync::Arc, time::Duration};

use compact_str::CompactString;
use http::uri::Authority;
<<<<<<< HEAD
use orion_configuration::config::{
    cluster::{
        ClusterLoadAssignment as ClusterLoadAssignmentConfig, HealthStatus, HttpProtocolOptions,
        LbEndpoint as LbEndpointConfig, LbPolicy, LocalityLbEndpoints as LocalityLbEndpointsConfig,
    },
    core::envoy_conversions::Address, transport::BindDeviceOptions,
=======
use orion_configuration::config::cluster::{
    ClusterLoadAssignment as ClusterLoadAssignmentConfig, EndpointAddress, HealthStatus, HttpProtocolOptions,
    InternalEndpointAddress, LbEndpoint as LbEndpointConfig, LbPolicy,
    LocalityLbEndpoints as LocalityLbEndpointsConfig,
>>>>>>> 1399147d
};
use tracing::debug;
use typed_builder::TypedBuilder;
use webpki::types::ServerName;

use super::{
    balancers::{
        hash_policy::HashState, least::WeightedLeastRequestBalancer, maglev::MaglevBalancer, random::RandomBalancer,
        ring::RingHashBalancer, wrr::WeightedRoundRobinBalancer, Balancer, DefaultBalancer, EndpointWithAuthority,
        EndpointWithLoad, WeightedEndpoint,
    },
    // cluster::HyperService,
    health::{EndpointHealth, ValueUpdated},
};
use crate::{
    transport::{
        GrpcService, HttpChannel, HttpChannelBuilder, TcpChannelConnector,
        UpstreamTransportSocketConfigurator,
    },
    Result,
};

#[derive(Debug, Clone)]
pub struct LbEndpoint {
<<<<<<< HEAD
    pub name: &'static str,
    pub address: Address,
    pub authority: http::uri::Authority,
    pub bind_device_options: BindDeviceOptions,
=======
    pub name: CompactString,
    pub address: EndpointAddressType,
    pub bind_device: Option<BindDevice>,
>>>>>>> 1399147d
    pub weight: u32,
    pub health_status: HealthStatus,
}

#[derive(Debug, Clone)]
pub enum EndpointAddressType {
    Socket(http::uri::Authority, HttpChannel, TcpChannelConnector),
    Internal(InternalEndpointAddress, InternalConnection),
}

impl PartialEq for EndpointAddressType {
    fn eq(&self, other: &Self) -> bool {
        match (self, other) {
            (Self::Socket(auth1, _, _), Self::Socket(auth2, _, _)) => auth1 == auth2,
            (Self::Internal(addr1, _), Self::Internal(addr2, _)) => addr1 == addr2,
            _ => false,
        }
    }
}

impl Eq for EndpointAddressType {}

impl EndpointAddressType {
    pub fn to_endpoint_address(&self) -> EndpointAddress {
        match self {
            EndpointAddressType::Socket(authority, _, _) => {
                let addr_str = authority.as_str();
                if let Ok(socket_addr) = addr_str.parse::<std::net::SocketAddr>() {
                    EndpointAddress::Socket(socket_addr)
                } else {
                    panic!("Cannot convert authority back to socket address: {}", addr_str);
                }
            },
            EndpointAddressType::Internal(internal_addr, _) => EndpointAddress::Internal(internal_addr.clone()),
        }
    }
}

impl PartialOrd for EndpointAddressType {
    fn partial_cmp(&self, other: &Self) -> Option<std::cmp::Ordering> {
        Some(self.cmp(other))
    }
}

impl Ord for EndpointAddressType {
    fn cmp(&self, other: &Self) -> std::cmp::Ordering {
        match (self, other) {
            (Self::Socket(a, _, _), Self::Socket(b, _, _)) => a.as_str().cmp(b.as_str()),
            (Self::Internal(a, _), Self::Internal(b, _)) => a.cmp(b),
            (Self::Socket(_, _, _), Self::Internal(_, _)) => std::cmp::Ordering::Less,
            (Self::Internal(_, _), Self::Socket(_, _, _)) => std::cmp::Ordering::Greater,
        }
    }
}

#[derive(Debug, Clone)]
pub struct InternalConnection {
    pub server_listener_name: CompactString,
    pub endpoint_id: Option<CompactString>,
}

impl PartialEq for LbEndpoint {
    fn eq(&self, other: &Self) -> bool {
        self.address == other.address
    }
}

impl LbEndpoint {
    pub fn authority(&self) -> &Authority {
        match &self.address {
            EndpointAddressType::Socket(authority, _, _) => authority,
            EndpointAddressType::Internal(_, _) => {
                // For internal endpoints, return a static dummy authority and log a warning
                static DUMMY_AUTHORITY: std::sync::OnceLock<Authority> = std::sync::OnceLock::new();
                let authority = DUMMY_AUTHORITY.get_or_init(|| Authority::from_static("internal.invalid"));
                tracing::warn!("Internal endpoints don't have authorities, returning dummy authority");
                authority
            },
        }
    }

    pub fn socket_authority(&self) -> Option<&Authority> {
        match &self.address {
            EndpointAddressType::Socket(authority, _, _) => Some(authority),
            EndpointAddressType::Internal(_, _) => None,
        }
    }
}

impl WeightedEndpoint for LbEndpoint {
    fn weight(&self) -> u32 {
        self.weight
    }
}

impl EndpointWithAuthority for LbEndpoint {
    fn authority(&self) -> &Authority {
        match &self.address {
            EndpointAddressType::Socket(authority, _, _) => authority,
            EndpointAddressType::Internal(_, _) => {
                // For internal endpoints, return a static dummy authority and log a warning
                static DUMMY_AUTHORITY: std::sync::OnceLock<Authority> = std::sync::OnceLock::new();
                let authority = DUMMY_AUTHORITY.get_or_init(|| Authority::from_static("internal.invalid"));
                tracing::warn!("Internal endpoints don't have authorities, returning dummy authority");
                authority
            },
        }
    }
}

impl Eq for LbEndpoint {}

impl PartialOrd for LbEndpoint {
    fn partial_cmp(&self, other: &Self) -> Option<std::cmp::Ordering> {
        Some(self.cmp(other))
    }
}
impl Ord for LbEndpoint {
    fn cmp(&self, other: &Self) -> std::cmp::Ordering {
        match (&self.address, &other.address) {
            (EndpointAddressType::Socket(a, _, _), EndpointAddressType::Socket(b, _, _)) => a.as_str().cmp(b.as_str()),
            (EndpointAddressType::Internal(a, _), EndpointAddressType::Internal(b, _)) => {
                a.server_listener_name.cmp(&b.server_listener_name)
            },
            (EndpointAddressType::Socket(_, _, _), EndpointAddressType::Internal(_, _)) => std::cmp::Ordering::Less,
            (EndpointAddressType::Internal(_, _), EndpointAddressType::Socket(_, _, _)) => std::cmp::Ordering::Greater,
        }
    }
}

impl EndpointHealth for LbEndpoint {
    fn health(&self) -> HealthStatus {
        self.health_status
    }

    fn update_health(&mut self, health: HealthStatus) -> ValueUpdated {
        self.health_status.update_health(health)
    }
}

impl LbEndpoint {
    pub fn grpc_service(&self) -> Result<GrpcService> {
        match &self.address {
            EndpointAddressType::Socket(authority, http_channel, _) => {
                GrpcService::try_new(http_channel.clone(), authority.clone())
            },
            EndpointAddressType::Internal(_, _) => Err("Internal endpoints don't support gRPC service yet".into()),
        }
    }

    pub fn http_channel(&self) -> Option<&HttpChannel> {
        match &self.address {
            EndpointAddressType::Socket(_, http_channel, _) => Some(http_channel),
            EndpointAddressType::Internal(_, _) => None,
        }
    }

    pub fn tcp_channel(&self) -> Option<&TcpChannelConnector> {
        match &self.address {
            EndpointAddressType::Socket(_, _, tcp_channel) => Some(tcp_channel),
            EndpointAddressType::Internal(_, _) => None,
        }
    }
}

#[derive(Debug, Clone)]
pub struct PartialLbEndpoint {
<<<<<<< HEAD
    pub address: Address,
    pub authority: http::uri::Authority,
    pub bind_device_options: BindDeviceOptions,
=======
    pub address: EndpointAddress,
    pub bind_device: Option<BindDevice>,
>>>>>>> 1399147d
    pub weight: u32,
    pub health_status: HealthStatus,
}

impl PartialLbEndpoint {
    fn new(value: &LbEndpoint) -> Self {
        PartialLbEndpoint {
<<<<<<< HEAD
            address: value.address.clone(),
            authority: value.authority.clone(),
            bind_device_options: value.bind_device_options.clone(),
=======
            address: value.address.to_endpoint_address(),
            bind_device: value.bind_device.clone(),
>>>>>>> 1399147d
            weight: value.weight,
            health_status: value.health_status,
        }
    }
}

impl EndpointWithLoad for LbEndpoint {
    fn http_load(&self) -> u32 {
        match &self.address {
            EndpointAddressType::Socket(_, http_channel, _) => http_channel.load(),
            EndpointAddressType::Internal(_, _) => 0, // Internal endpoints don't have HTTP load tracking yet
        }
    }
}

#[derive(Debug, Clone, TypedBuilder)]
#[builder(build_method(vis="", name=prepare), field_defaults(setter(prefix = "with_")))]
struct LbEndpointBuilder {
    cluster_name: &'static str,
    endpoint: PartialLbEndpoint,
    http_protocol_options: HttpProtocolOptions,
    transport_socket: UpstreamTransportSocketConfigurator,
    #[builder(default)]
    server_name: Option<ServerName<'static>>,
    connect_timeout: Option<Duration>,
}

impl LbEndpointBuilder {
    #[must_use]
    fn replace_bind_device_options(mut self, bind_device_options: BindDeviceOptions) -> Self {
        self.endpoint.bind_device_options = bind_device_options;
        self
    }

    pub fn build(self) -> Result<Arc<LbEndpoint>> {
        let cluster_name = self.cluster_name;
<<<<<<< HEAD
        let PartialLbEndpoint { address, authority, bind_device_options, weight, health_status } = self.endpoint;

        let builder = HttpChannelBuilder::new(bind_device_options.clone())
            .with_address(address.clone())
            .with_authority(authority.clone())
            .with_timeout(self.connect_timeout)
            .with_cluster_name(cluster_name);

        let maybe_tls_conf = self.transport_socket.tls_configurator();
        let builder = if let Some(server_name) = self.server_name {
            builder.with_tls(maybe_tls_conf.cloned()).with_server_name(server_name)
        } else {
            builder.with_tls(maybe_tls_conf.cloned())
        };
        let http_channel = builder.with_http_protocol_options(self.http_protocol_options).build()?;

        let tcp_channel = TcpChannelConnector::new(
            &authority,
            cluster_name,
            bind_device_options.clone(),
            self.connect_timeout,
            self.transport_socket.clone(),
        );

        Ok(Arc::new(LbEndpoint {
            name: cluster_name,
            authority,
            address,
            bind_device_options,
            weight,
            health_status,
            http_channel,
            tcp_channel,
        }))
=======
        let PartialLbEndpoint { ref address, bind_device, weight, health_status } = self.endpoint;

        let address = match address {
            EndpointAddress::Socket(socket_addr) => {
                let authority = http::uri::Authority::try_from(format!("{socket_addr}"))?;
                let mut builder = HttpChannelBuilder::new(bind_device.clone())
                    .with_timeout(self.connect_timeout)
                    .with_authority(authority.clone());

                // Configure TLS if needed
                if let UpstreamTransportSocketConfigurator::Tls(tls_configurator) = &self.transport_socket {
                    builder = builder.with_tls(Some(tls_configurator.clone()));
                }

                let builder = if let Some(_bind_device) = &bind_device { builder } else { builder };
                let http_channel = builder.with_http_protocol_options(self.http_protocol_options).build()?;
                let tcp_channel = TcpChannelConnector::new(
                    &authority,
                    cluster_name,
                    bind_device.clone(),
                    self.connect_timeout,
                    self.transport_socket.clone(),
                );
                EndpointAddressType::Socket(authority, http_channel, tcp_channel)
            },
            EndpointAddress::Internal(internal_addr) => EndpointAddressType::Internal(
                internal_addr.clone(),
                InternalConnection {
                    server_listener_name: internal_addr.server_listener_name.clone(),
                    endpoint_id: internal_addr.endpoint_id.clone(),
                },
            ),
        };

        Ok(Arc::new(LbEndpoint { name: cluster_name.into(), address, bind_device, weight, health_status }))
>>>>>>> 1399147d
    }
}

impl TryFrom<LbEndpointConfig> for PartialLbEndpoint {
    type Error = crate::Error;

    fn try_from(lb_endpoint: LbEndpointConfig) -> Result<Self> {
        let health_status = lb_endpoint.health_status;
        let address = lb_endpoint.address;
<<<<<<< HEAD
        let authority = match &address {
            Address::Socket(_, _) => http::uri::Authority::try_from(format!("{address}"))?,
            Address::Pipe(_, _) => http::uri::Authority::from_static("pipe_dream"),
        };
        let weight = lb_endpoint.load_balancing_weight.into();
        Ok(PartialLbEndpoint { address, authority, bind_device_options: BindDeviceOptions::default(), weight, health_status })
=======
        let weight = lb_endpoint.load_balancing_weight.into();
        Ok(PartialLbEndpoint { address, bind_device: None, weight, health_status })
>>>>>>> 1399147d
    }
}

#[derive(Debug, Clone, Default)]
pub struct LocalityLbEndpoints {
    pub name: &'static str,
    pub endpoints: Vec<Arc<LbEndpoint>>,
    pub priority: u32,
    pub healthy_endpoints: u32,
    pub total_endpoints: u32,
    pub transport_socket: UpstreamTransportSocketConfigurator,
    pub http_protocol_options: HttpProtocolOptions,
    pub connection_timeout: Option<Duration>,
}
impl LocalityLbEndpoints {
    fn rebuild(self) -> Result<Self> {
        let endpoints = self
            .endpoints
            .into_iter()
            .map(|e| {
                LbEndpointBuilder::builder()
                    .with_cluster_name(self.name)
                    .with_http_protocol_options(self.http_protocol_options.clone())
                    .with_connect_timeout(self.connection_timeout)
                    .with_transport_socket(self.transport_socket.clone())
                    .with_endpoint(PartialLbEndpoint::new(&e))
                    .prepare()
                    .build()
            })
            .collect::<Result<_>>()?;

        Ok(Self { endpoints, ..self })
    }
}

#[derive(Debug, Clone, Default)]
pub struct PartialLocalityLbEndpoints {
    endpoints: Vec<PartialLbEndpoint>,
    pub priority: u32,
}
#[derive(Debug, Clone, Default, TypedBuilder)]
#[builder(build_method(vis="", name=prepare), field_defaults(setter(prefix = "with_")))]
pub struct LocalityLbEndpointsBuilder {
    cluster_name: &'static str,
    bind_device_options: BindDeviceOptions,
    endpoints: PartialLocalityLbEndpoints,
    http_protocol_options: HttpProtocolOptions,
    transport_socket: UpstreamTransportSocketConfigurator,
    server_name: Option<ServerName<'static>>,
    connection_timeout: Option<Duration>,
}

impl LocalityLbEndpointsBuilder {
    pub fn build(self) -> Result<LocalityLbEndpoints> {
        let cluster_name = self.cluster_name;
        let PartialLocalityLbEndpoints { endpoints, priority } = self.endpoints;

        let endpoints: Vec<Arc<LbEndpoint>> = endpoints
            .into_iter()
            .map(|e| {
                let server_name = self.transport_socket.tls_configurator().and(self.server_name.clone());

                LbEndpointBuilder::builder()
                    .with_endpoint(e)
                    .with_cluster_name(cluster_name)
                    .with_connect_timeout(self.connection_timeout)
                    .with_transport_socket(self.transport_socket.clone())
                    .with_server_name(server_name)
                    .with_http_protocol_options(self.http_protocol_options.clone())
                    .prepare()
                    .replace_bind_device_options(self.bind_device_options.clone())
                    .build()
            })
            .collect::<Result<_>>()?;

        let total_endpoints_usize = endpoints.len();
        let healthy_endpoints_usize = endpoints.iter().filter(|e| e.health_status.is_healthy()).count();

        let (Ok(total_endpoints), Ok(healthy_endpoints)) =
            (u32::try_from(total_endpoints_usize), u32::try_from(healthy_endpoints_usize))
        else {
            return Err("Too many endpoints".into());
        };

        // we divide by 100 because we multiply by 100 later to calculate a percentage
        if healthy_endpoints > u32::MAX / 100 {
            return Err("Too many endpoints".into());
        }

        Ok(LocalityLbEndpoints {
            name: cluster_name,
            endpoints,
            priority,
            healthy_endpoints,
            total_endpoints,
            transport_socket: self.transport_socket,
            http_protocol_options: self.http_protocol_options,
            connection_timeout: self.connection_timeout,
        })
    }
}

impl TryFrom<LocalityLbEndpointsConfig> for PartialLocalityLbEndpoints {
    type Error = crate::Error;

    fn try_from(value: LocalityLbEndpointsConfig) -> Result<Self> {
        let endpoints = value.lb_endpoints.into_iter().map(PartialLbEndpoint::try_from).collect::<Result<_>>()?;
        let priority = value.priority;
        Ok(PartialLocalityLbEndpoints { priority, endpoints })
    }
}

#[derive(Debug, Clone)]
pub enum BalancerType {
    RoundRobin(DefaultBalancer<WeightedRoundRobinBalancer<LbEndpoint>, LbEndpoint>),
    Random(DefaultBalancer<RandomBalancer<LbEndpoint>, LbEndpoint>),
    LeastRequests(DefaultBalancer<WeightedLeastRequestBalancer<LbEndpoint>, LbEndpoint>),
    RingHash(DefaultBalancer<RingHashBalancer<LbEndpoint>, LbEndpoint>),
    Maglev(DefaultBalancer<MaglevBalancer<LbEndpoint>, LbEndpoint>),
}

impl BalancerType {
    pub fn update_health(&mut self, endpoint: &LbEndpoint, health: HealthStatus) -> Result<ValueUpdated> {
        match self {
            BalancerType::RoundRobin(balancer) => balancer.update_health(endpoint, health),
            BalancerType::Random(balancer) => balancer.update_health(endpoint, health),
            BalancerType::LeastRequests(balancer) => balancer.update_health(endpoint, health),
            BalancerType::RingHash(balancer) => balancer.update_health(endpoint, health),
            BalancerType::Maglev(balancer) => balancer.update_health(endpoint, health),
        }
    }
    fn next_item(&mut self, maybe_hash: Option<HashState>) -> Option<Arc<LbEndpoint>> {
        match self {
            BalancerType::RoundRobin(balancer) => balancer.next_item(None),
            BalancerType::Random(balancer) => balancer.next_item(None),
            BalancerType::LeastRequests(balancer) => balancer.next_item(None),
            BalancerType::RingHash(balancer) => balancer.next_item(maybe_hash.and_then(HashState::compute)),
            BalancerType::Maglev(balancer) => balancer.next_item(maybe_hash.and_then(HashState::compute)),
        }
    }
}

#[derive(Debug, Clone)]
#[allow(dead_code)]
pub struct ClusterLoadAssignment {
    cluster_name: &'static str,
    pub transport_socket: UpstreamTransportSocketConfigurator,
    protocol_options: HttpProtocolOptions,
    balancer: BalancerType,
    pub endpoints: Vec<LocalityLbEndpoints>,
}

#[derive(Debug, Clone)]
pub struct PartialClusterLoadAssignment {
    endpoints: Vec<PartialLocalityLbEndpoints>,
}
impl PartialClusterLoadAssignment{
    pub fn is_empty(&self)->bool{
        self.endpoints.is_empty()
    }
}

impl ClusterLoadAssignment {
    pub fn get_http_channel(&mut self, hash: Option<HashState>) -> Result<HttpChannel> {
        let endpoint = self.balancer.next_item(hash).ok_or("No active endpoint")?;
        Ok(endpoint.http_channel().ok_or("No HTTP channel available for this endpoint")?.clone())
    }

    pub fn get_tcp_channel(&mut self) -> Result<TcpChannelConnector> {
        let endpoint = self.balancer.next_item(None).ok_or("No active endpoint")?;
        Ok(endpoint.tcp_channel().ok_or("No TCP channel available for this endpoint")?.clone())
    }

    pub fn get_grpc_channel(&mut self) -> Result<GrpcService> {
        let endpoint = self.balancer.next_item(None).ok_or("No active endpoint")?;
        endpoint.grpc_service()
    }

    pub fn all_http_channels(&self) -> Vec<(Authority, HttpChannel)> {
        self.all_endpoints_iter()
            .filter_map(|endpoint| {
                endpoint.http_channel().map(|channel| (endpoint.authority().clone(), channel.clone()))
            })
            .collect()
    }

    pub fn all_tcp_channels(&self) -> Vec<(Authority, TcpChannelConnector)> {
        self.all_endpoints_iter()
            .filter_map(|endpoint| {
                endpoint.tcp_channel().map(|channel| (endpoint.authority().clone(), channel.clone()))
            })
            .collect()
    }

    pub fn try_all_grpc_channels(&self) -> Vec<Result<(Authority, GrpcService)>> {
        self.all_endpoints_iter()
            .map(|endpoint| endpoint.grpc_service().map(|channel| (endpoint.authority().clone(), channel)))
            .collect()
    }

    pub fn update_endpoint_health(&mut self, authority: &http::uri::Authority, health: HealthStatus) {
        for locality in &self.endpoints {
            locality.endpoints.iter().filter(|endpoint| endpoint.authority() == authority).for_each(|endpoint| {
                if let Err(err) = self.balancer.update_health(endpoint, health) {
                    debug!("Could not update endpoint health: {}", err);
                }
            });
        }
    }

    pub fn rebuild(self) -> Result<Self> {
        let endpoints = self
            .endpoints
            .into_iter()
            .map(|mut e| {
                e.transport_socket = self.transport_socket.clone();
                e.rebuild()
            })
            .collect::<Result<Vec<_>>>()?;
        let balancer = self.balancer;
        Ok(Self { endpoints, balancer, ..self })
    }

    fn all_endpoints_iter(&self) -> impl Iterator<Item = &LbEndpoint> {
        self.endpoints.iter().flat_map(|locality_endpoints| &locality_endpoints.endpoints).map(Arc::as_ref)
    }
}

#[derive(Debug, Clone, TypedBuilder)]
#[builder(build_method(vis="pub(crate)", name=prepare), field_defaults(setter(prefix = "with_")))]
pub struct ClusterLoadAssignmentBuilder {
    cluster_name: &'static str,
    cla: PartialClusterLoadAssignment,
    bind_device_options: BindDeviceOptions,
    #[builder(default)]
    protocol_options: Option<HttpProtocolOptions>,
    lb_policy: LbPolicy,
    transport_socket: UpstreamTransportSocketConfigurator,
    #[builder(default)]
    server_name: Option<ServerName<'static>>,
    #[builder(default)]
    connection_timeout: Option<Duration>,
}

impl ClusterLoadAssignmentBuilder {
    pub fn build(self) -> Result<ClusterLoadAssignment> {
        let cluster_name = self.cluster_name;
        let protocol_options = self.protocol_options.unwrap_or_default();

        let PartialClusterLoadAssignment { endpoints } = self.cla;
        let endpoints = endpoints
            .into_iter()
            .map(|e| {
                let server_name = self.transport_socket.tls_configurator().and(self.server_name.clone());

                LocalityLbEndpointsBuilder::builder()
                    .with_cluster_name(cluster_name)
                    .with_endpoints(e)
                    .with_bind_device_options(self.bind_device_options.clone())
                    .with_connection_timeout(self.connection_timeout)
                    .with_transport_socket(self.transport_socket.clone())
                    .with_server_name(server_name)
                    .with_http_protocol_options(protocol_options.clone())
                    .prepare()
                    .build()
            })
            .collect::<Result<Vec<_>>>()?;

        let balancer = match self.lb_policy {
            LbPolicy::Random | LbPolicy::ClusterProvided => {
                BalancerType::Random(DefaultBalancer::from_slice(&endpoints))
            },
            LbPolicy::RoundRobin => BalancerType::RoundRobin(DefaultBalancer::from_slice(&endpoints)),
            LbPolicy::LeastRequest => BalancerType::LeastRequests(DefaultBalancer::from_slice(&endpoints)),
            LbPolicy::RingHash => BalancerType::RingHash(DefaultBalancer::from_slice(&endpoints)),
            LbPolicy::Maglev => BalancerType::Maglev(DefaultBalancer::from_slice(&endpoints)),
        };

        Ok(ClusterLoadAssignment {
            cluster_name,
            protocol_options,
            balancer,
            transport_socket: self.transport_socket,
            endpoints,
        })
    }
}

impl TryFrom<ClusterLoadAssignmentConfig> for PartialClusterLoadAssignment {
    type Error = crate::Error;
    fn try_from(cla: ClusterLoadAssignmentConfig) -> Result<Self> {
        let endpoints: Vec<_> =
            cla.endpoints.into_iter().map(PartialLocalityLbEndpoints::try_from).collect::<Result<_>>()?;

        // if endpoints.is_empty() {
        //     return Err("At least one locality must be specified".into());
        // }

        Ok(Self { endpoints })
    }
}

#[cfg(test)]
mod test {
    use http::uri::Authority;
    use orion_configuration::config::{core::envoy_conversions::Address, transport::BindDeviceOptions};

    use super::{EndpointAddressType, LbEndpoint};
    use crate::{
        clusters::health::HealthStatus,
        transport::{
            HttpChannelBuilder, TcpChannelConnector, UpstreamTransportSocketConfigurator,
        },
    };

    impl LbEndpoint {
        /// This function is used by unit tests in other modules
        pub fn new(
            authority: Authority,
            address: Address,
            cluster_name: &'static str,
            bind_device_options: BindDeviceOptions,
            weight: u32,
            health_status: HealthStatus,
        ) -> Self {
            let http_channel = HttpChannelBuilder::new(bind_device_options.clone())
                .with_authority(authority.clone())
                .with_cluster_name(cluster_name)
                .build()
                .unwrap();
            let tcp_channel = TcpChannelConnector::new(
                &authority,
<<<<<<< HEAD
                "test_cluster",
                bind_device_options.clone(),
=======
                cluster_name,
                bind_device.clone(),
>>>>>>> 1399147d
                None,
                UpstreamTransportSocketConfigurator::None,
            );

<<<<<<< HEAD
            Self { name: "Cluster", authority, address, bind_device_options, weight, health_status, http_channel, tcp_channel }
=======
            Self {
                name: "Cluster".into(),
                address: EndpointAddressType::Socket(authority, http_channel, tcp_channel),
                bind_device,
                weight,
                health_status,
            }
>>>>>>> 1399147d
        }
    }
}<|MERGE_RESOLUTION|>--- conflicted
+++ resolved
@@ -19,19 +19,15 @@
 
 use compact_str::CompactString;
 use http::uri::Authority;
-<<<<<<< HEAD
+
 use orion_configuration::config::{
     cluster::{
-        ClusterLoadAssignment as ClusterLoadAssignmentConfig, HealthStatus, HttpProtocolOptions,
-        LbEndpoint as LbEndpointConfig, LbPolicy, LocalityLbEndpoints as LocalityLbEndpointsConfig,
+        ClusterLoadAssignment as ClusterLoadAssignmentConfig, EndpointAddress, HealthStatus, HttpProtocolOptions,
+        InternalEndpointAddress, LbEndpoint as LbEndpointConfig, LbPolicy,
+        LocalityLbEndpoints as LocalityLbEndpointsConfig,
     },
-    core::envoy_conversions::Address, transport::BindDeviceOptions,
-=======
-use orion_configuration::config::cluster::{
-    ClusterLoadAssignment as ClusterLoadAssignmentConfig, EndpointAddress, HealthStatus, HttpProtocolOptions,
-    InternalEndpointAddress, LbEndpoint as LbEndpointConfig, LbPolicy,
-    LocalityLbEndpoints as LocalityLbEndpointsConfig,
->>>>>>> 1399147d
+    core::envoy_conversions::Address,
+    transport::BindDeviceOptions,
 };
 use tracing::debug;
 use typed_builder::TypedBuilder;
@@ -48,7 +44,7 @@
 };
 use crate::{
     transport::{
-        GrpcService, HttpChannel, HttpChannelBuilder, TcpChannelConnector,
+        tcp_channel, GrpcService, HttpChannel, HttpChannelBuilder, TcpChannelConnector,
         UpstreamTransportSocketConfigurator,
     },
     Result,
@@ -56,16 +52,10 @@
 
 #[derive(Debug, Clone)]
 pub struct LbEndpoint {
-<<<<<<< HEAD
-    pub name: &'static str,
-    pub address: Address,
-    pub authority: http::uri::Authority,
-    pub bind_device_options: BindDeviceOptions,
-=======
     pub name: CompactString,
     pub address: EndpointAddressType,
-    pub bind_device: Option<BindDevice>,
->>>>>>> 1399147d
+    pub bind_device_options: BindDeviceOptions,
+
     pub weight: u32,
     pub health_status: HealthStatus,
 }
@@ -73,6 +63,7 @@
 #[derive(Debug, Clone)]
 pub enum EndpointAddressType {
     Socket(http::uri::Authority, HttpChannel, TcpChannelConnector),
+    Pipe(String, u32, HttpChannel, TcpChannelConnector),
     Internal(InternalEndpointAddress, InternalConnection),
 }
 
@@ -114,9 +105,14 @@
     fn cmp(&self, other: &Self) -> std::cmp::Ordering {
         match (self, other) {
             (Self::Socket(a, _, _), Self::Socket(b, _, _)) => a.as_str().cmp(b.as_str()),
+            (Self::Pipe(a, _, _, _), Self::Pipe(b, _, _, _)) => a.as_str().cmp(b.as_str()),
             (Self::Internal(a, _), Self::Internal(b, _)) => a.cmp(b),
             (Self::Socket(_, _, _), Self::Internal(_, _)) => std::cmp::Ordering::Less,
+            (Self::Socket(_, _, _), Self::Pipe(_, _, _, _)) => std::cmp::Ordering::Less,
+            (Self::Pipe(_, _, _, _), Self::Internal(_, _)) => std::cmp::Ordering::Less,
+            (Self::Pipe(_, _, _, _), Self::Socket(_, _, _)) => std::cmp::Ordering::Greater,
             (Self::Internal(_, _), Self::Socket(_, _, _)) => std::cmp::Ordering::Greater,
+            (Self::Internal(_, _), Self::Pipe(_, _, _, _)) => std::cmp::Ordering::Greater,
         }
     }
 }
@@ -212,6 +208,9 @@
             EndpointAddressType::Socket(authority, http_channel, _) => {
                 GrpcService::try_new(http_channel.clone(), authority.clone())
             },
+            EndpointAddressType::Pipe(name, _, http_channel, __) => {
+                GrpcService::try_new(http_channel.clone(), authority.clone())
+            },
             EndpointAddressType::Internal(_, _) => Err("Internal endpoints don't support gRPC service yet".into()),
         }
     }
@@ -219,13 +218,15 @@
     pub fn http_channel(&self) -> Option<&HttpChannel> {
         match &self.address {
             EndpointAddressType::Socket(_, http_channel, _) => Some(http_channel),
+            EndpointAddressType::Pipe(name, _, http_channel, __) => Some(http_channel),
             EndpointAddressType::Internal(_, _) => None,
         }
     }
 
     pub fn tcp_channel(&self) -> Option<&TcpChannelConnector> {
         match &self.address {
-            EndpointAddressType::Socket(_, _, tcp_channel) => Some(tcp_channel),
+            EndpointAddressType::Socket(_, _, tcp_channel_connector) => Some(tcp_channel_connector),
+            EndpointAddressType::Pipe(name, _, http_channel, tcp_channel_connector) => Some(tcp_channel_connector),
             EndpointAddressType::Internal(_, _) => None,
         }
     }
@@ -233,14 +234,8 @@
 
 #[derive(Debug, Clone)]
 pub struct PartialLbEndpoint {
-<<<<<<< HEAD
-    pub address: Address,
-    pub authority: http::uri::Authority,
+    pub address: EndpointAddress,
     pub bind_device_options: BindDeviceOptions,
-=======
-    pub address: EndpointAddress,
-    pub bind_device: Option<BindDevice>,
->>>>>>> 1399147d
     pub weight: u32,
     pub health_status: HealthStatus,
 }
@@ -248,14 +243,8 @@
 impl PartialLbEndpoint {
     fn new(value: &LbEndpoint) -> Self {
         PartialLbEndpoint {
-<<<<<<< HEAD
-            address: value.address.clone(),
-            authority: value.authority.clone(),
+            address: value.address.to_endpoint_address(),
             bind_device_options: value.bind_device_options.clone(),
-=======
-            address: value.address.to_endpoint_address(),
-            bind_device: value.bind_device.clone(),
->>>>>>> 1399147d
             weight: value.weight,
             health_status: value.health_status,
         }
@@ -266,6 +255,7 @@
     fn http_load(&self) -> u32 {
         match &self.address {
             EndpointAddressType::Socket(_, http_channel, _) => http_channel.load(),
+            EndpointAddressType::Pipe(_, _, http_channel, _) => http_channel.load(),
             EndpointAddressType::Internal(_, _) => 0, // Internal endpoints don't have HTTP load tracking yet
         }
     }
@@ -292,48 +282,13 @@
 
     pub fn build(self) -> Result<Arc<LbEndpoint>> {
         let cluster_name = self.cluster_name;
-<<<<<<< HEAD
-        let PartialLbEndpoint { address, authority, bind_device_options, weight, health_status } = self.endpoint;
-
-        let builder = HttpChannelBuilder::new(bind_device_options.clone())
-            .with_address(address.clone())
-            .with_authority(authority.clone())
-            .with_timeout(self.connect_timeout)
-            .with_cluster_name(cluster_name);
-
-        let maybe_tls_conf = self.transport_socket.tls_configurator();
-        let builder = if let Some(server_name) = self.server_name {
-            builder.with_tls(maybe_tls_conf.cloned()).with_server_name(server_name)
-        } else {
-            builder.with_tls(maybe_tls_conf.cloned())
-        };
-        let http_channel = builder.with_http_protocol_options(self.http_protocol_options).build()?;
-
-        let tcp_channel = TcpChannelConnector::new(
-            &authority,
-            cluster_name,
-            bind_device_options.clone(),
-            self.connect_timeout,
-            self.transport_socket.clone(),
-        );
-
-        Ok(Arc::new(LbEndpoint {
-            name: cluster_name,
-            authority,
-            address,
-            bind_device_options,
-            weight,
-            health_status,
-            http_channel,
-            tcp_channel,
-        }))
-=======
-        let PartialLbEndpoint { ref address, bind_device, weight, health_status } = self.endpoint;
+
+        let PartialLbEndpoint { ref address, bind_device_options, weight, health_status } = self.endpoint;
 
         let address = match address {
             EndpointAddress::Socket(socket_addr) => {
                 let authority = http::uri::Authority::try_from(format!("{socket_addr}"))?;
-                let mut builder = HttpChannelBuilder::new(bind_device.clone())
+                let mut builder = HttpChannelBuilder::new(bind_device_options.clone().clone())
                     .with_timeout(self.connect_timeout)
                     .with_authority(authority.clone());
 
@@ -342,12 +297,34 @@
                     builder = builder.with_tls(Some(tls_configurator.clone()));
                 }
 
-                let builder = if let Some(_bind_device) = &bind_device { builder } else { builder };
+                let builder = if let Some(_bind_device) = &bind_device_options { builder } else { builder };
                 let http_channel = builder.with_http_protocol_options(self.http_protocol_options).build()?;
                 let tcp_channel = TcpChannelConnector::new(
                     &authority,
                     cluster_name,
-                    bind_device.clone(),
+                    bind_device_options.clone(),
+                    self.connect_timeout,
+                    self.transport_socket.clone(),
+                );
+                EndpointAddressType::Socket(authority, http_channel, tcp_channel)
+            },
+            EndpointAddress::Pipe(name, options) => {
+                let authority = http::uri::Authority::try_from(format!("{socket_addr}"))?;
+                let mut builder = HttpChannelBuilder::new(bind_device_options.clone().clone())
+                    .with_timeout(self.connect_timeout)
+                    .with_authority(authority.clone());
+
+                // Configure TLS if needed
+                if let UpstreamTransportSocketConfigurator::Tls(tls_configurator) = &self.transport_socket {
+                    builder = builder.with_tls(Some(tls_configurator.clone()));
+                }
+
+                let builder = if let Some(_bind_device) = &bind_device_options { builder } else { builder };
+                let http_channel = builder.with_http_protocol_options(self.http_protocol_options).build()?;
+                let tcp_channel = TcpChannelConnector::new(
+                    &authority,
+                    cluster_name,
+                    bind_device_options.clone(),
                     self.connect_timeout,
                     self.transport_socket.clone(),
                 );
@@ -362,8 +339,13 @@
             ),
         };
 
-        Ok(Arc::new(LbEndpoint { name: cluster_name.into(), address, bind_device, weight, health_status }))
->>>>>>> 1399147d
+        Ok(Arc::new(LbEndpoint {
+            name: cluster_name.into(),
+            address,
+            bind_device_options: bind_device_options.clone(),
+            weight,
+            health_status,
+        }))
     }
 }
 
@@ -373,17 +355,9 @@
     fn try_from(lb_endpoint: LbEndpointConfig) -> Result<Self> {
         let health_status = lb_endpoint.health_status;
         let address = lb_endpoint.address;
-<<<<<<< HEAD
-        let authority = match &address {
-            Address::Socket(_, _) => http::uri::Authority::try_from(format!("{address}"))?,
-            Address::Pipe(_, _) => http::uri::Authority::from_static("pipe_dream"),
-        };
+
         let weight = lb_endpoint.load_balancing_weight.into();
-        Ok(PartialLbEndpoint { address, authority, bind_device_options: BindDeviceOptions::default(), weight, health_status })
-=======
-        let weight = lb_endpoint.load_balancing_weight.into();
-        Ok(PartialLbEndpoint { address, bind_device: None, weight, health_status })
->>>>>>> 1399147d
+        Ok(PartialLbEndpoint { address, bind_device_options: BindDeviceOptions::default(), weight, health_status })
     }
 }
 
@@ -540,8 +514,8 @@
 pub struct PartialClusterLoadAssignment {
     endpoints: Vec<PartialLocalityLbEndpoints>,
 }
-impl PartialClusterLoadAssignment{
-    pub fn is_empty(&self)->bool{
+impl PartialClusterLoadAssignment {
+    pub fn is_empty(&self) -> bool {
         self.endpoints.is_empty()
     }
 }
@@ -694,9 +668,7 @@
     use super::{EndpointAddressType, LbEndpoint};
     use crate::{
         clusters::health::HealthStatus,
-        transport::{
-            HttpChannelBuilder, TcpChannelConnector, UpstreamTransportSocketConfigurator,
-        },
+        transport::{HttpChannelBuilder, TcpChannelConnector, UpstreamTransportSocketConfigurator},
     };
 
     impl LbEndpoint {
@@ -716,28 +688,19 @@
                 .unwrap();
             let tcp_channel = TcpChannelConnector::new(
                 &authority,
-<<<<<<< HEAD
-                "test_cluster",
+                cluster_name,
                 bind_device_options.clone(),
-=======
-                cluster_name,
-                bind_device.clone(),
->>>>>>> 1399147d
                 None,
                 UpstreamTransportSocketConfigurator::None,
             );
 
-<<<<<<< HEAD
-            Self { name: "Cluster", authority, address, bind_device_options, weight, health_status, http_channel, tcp_channel }
-=======
             Self {
                 name: "Cluster".into(),
                 address: EndpointAddressType::Socket(authority, http_channel, tcp_channel),
-                bind_device,
+                bind_device_options,
                 weight,
                 health_status,
             }
->>>>>>> 1399147d
         }
     }
 }